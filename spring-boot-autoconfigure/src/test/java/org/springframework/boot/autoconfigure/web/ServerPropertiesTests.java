--- conflicted
+++ resolved
@@ -515,7 +515,6 @@
 	}
 
 	@Test
-<<<<<<< HEAD
 	public void customTomcatAcceptCount() {
 		Map<String, String> map = new HashMap<String, String>();
 		map.put("server.tomcat.accept-count", "10");
@@ -569,10 +568,16 @@
 		try {
 			assertThat(embeddedContainer.getTomcat().getConnector().getMaxPostSize())
 					.isEqualTo(10000);
-=======
+		}
+		finally {
+			embeddedContainer.stop();
+		}
+	}
+
+	@Test
 	public void customTomcatDisableMaxHttpPostSize() {
 		Map<String, String> map = new HashMap<String, String>();
-		map.put("server.max-http-post-size", "-1");
+		map.put("server.tomcat.max-http-post-size", "-1");
 		bindProperties(map);
 		TomcatEmbeddedServletContainerFactory container = new TomcatEmbeddedServletContainerFactory(0);
 		this.properties.customize(container);
@@ -582,7 +587,6 @@
 		try {
 			assertThat(embeddedContainer.getTomcat().getConnector().getMaxPostSize())
 				.isEqualTo(-1);
->>>>>>> 3c286872
 		}
 		finally {
 			embeddedContainer.stop();
@@ -590,7 +594,6 @@
 	}
 
 	@Test
-<<<<<<< HEAD
 	@Deprecated
 	public void customTomcatMaxHttpPostSizeWithDeprecatedProperty() {
 		Map<String, String> map = new HashMap<String, String>();
@@ -658,8 +661,6 @@
 	}
 
 	@Test
-=======
->>>>>>> 3c286872
 	public void defaultUseForwardHeadersUndertow() throws Exception {
 		UndertowEmbeddedServletContainerFactory container = spy(
 				new UndertowEmbeddedServletContainerFactory());
