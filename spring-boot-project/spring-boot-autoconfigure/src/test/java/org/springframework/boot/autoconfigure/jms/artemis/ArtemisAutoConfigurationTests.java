/*
 * Copyright 2012-2019 the original author or authors.
 *
 * Licensed under the Apache License, Version 2.0 (the "License");
 * you may not use this file except in compliance with the License.
 * You may obtain a copy of the License at
 *
 *      https://www.apache.org/licenses/LICENSE-2.0
 *
 * Unless required by applicable law or agreed to in writing, software
 * distributed under the License is distributed on an "AS IS" BASIS,
 * WITHOUT WARRANTIES OR CONDITIONS OF ANY KIND, either express or implied.
 * See the License for the specific language governing permissions and
 * limitations under the License.
 */

package org.springframework.boot.autoconfigure.jms.artemis;

import java.io.File;
import java.io.IOException;
import java.util.UUID;

import javax.jms.ConnectionFactory;
import javax.jms.Destination;
import javax.jms.JMSException;
import javax.jms.Message;
import javax.jms.TextMessage;

import org.apache.activemq.artemis.api.core.TransportConfiguration;
import org.apache.activemq.artemis.core.remoting.impl.invm.InVMConnectorFactory;
import org.apache.activemq.artemis.core.remoting.impl.netty.NettyConnectorFactory;
import org.apache.activemq.artemis.jms.client.ActiveMQConnectionFactory;
import org.apache.activemq.artemis.jms.server.config.JMSConfiguration;
import org.apache.activemq.artemis.jms.server.config.JMSQueueConfiguration;
import org.apache.activemq.artemis.jms.server.config.TopicConfiguration;
import org.apache.activemq.artemis.jms.server.config.impl.JMSConfigurationImpl;
import org.apache.activemq.artemis.jms.server.config.impl.JMSQueueConfigurationImpl;
import org.apache.activemq.artemis.jms.server.config.impl.TopicConfigurationImpl;
import org.apache.activemq.artemis.jms.server.embedded.EmbeddedJMS;
import org.junit.Rule;
import org.junit.Test;
import org.junit.rules.TemporaryFolder;
import org.messaginghub.pooled.jms.JmsPoolConnectionFactory;

import org.springframework.boot.autoconfigure.AutoConfigurations;
import org.springframework.boot.autoconfigure.jms.JmsAutoConfiguration;
import org.springframework.boot.test.context.runner.ApplicationContextRunner;
import org.springframework.context.ApplicationContext;
import org.springframework.context.annotation.Bean;
import org.springframework.context.annotation.Configuration;
import org.springframework.jms.connection.CachingConnectionFactory;
import org.springframework.jms.core.JmsTemplate;
import org.springframework.jms.core.SessionCallback;
import org.springframework.jms.support.destination.DestinationResolver;
import org.springframework.jms.support.destination.DynamicDestinationResolver;

import static org.assertj.core.api.Assertions.assertThat;

/**
 * Tests for {@link ArtemisAutoConfiguration}.
 *
 * @author Eddú Meléndez
 * @author Stephane Nicoll
 */
public class ArtemisAutoConfigurationTests {

	@Rule
	public final TemporaryFolder folder = new TemporaryFolder();

	private final ApplicationContextRunner contextRunner = new ApplicationContextRunner()
			.withConfiguration(AutoConfigurations.of(ArtemisAutoConfiguration.class, JmsAutoConfiguration.class));

	@Test
	public void connectionFactoryIsCachedByDefault() {
		this.contextRunner.withUserConfiguration(EmptyConfiguration.class)
				.run((context) -> {
					assertThat(context).hasSingleBean(ConnectionFactory.class);
					assertThat(context).hasSingleBean(CachingConnectionFactory.class);
					CachingConnectionFactory connectionFactory = context
							.getBean(CachingConnectionFactory.class);
					assertThat(connectionFactory.getTargetConnectionFactory())
							.isInstanceOf(ActiveMQConnectionFactory.class);
					assertThat(connectionFactory.isCacheConsumers()).isFalse();
					assertThat(connectionFactory.isCacheProducers()).isTrue();
					assertThat(connectionFactory.getSessionCacheSize()).isEqualTo(1);
				});
	}

	@Test
	public void connectionFactoryCachingCanBeCustomized() {
		this.contextRunner.withUserConfiguration(EmptyConfiguration.class)
				.withPropertyValues("spring.jms.cache.consumers=true",
						"spring.jms.cache.producers=false",
						"spring.jms.cache.session-cache-size=10")
				.run((context) -> {
					assertThat(context).hasSingleBean(ConnectionFactory.class);
					assertThat(context).hasSingleBean(CachingConnectionFactory.class);
					CachingConnectionFactory connectionFactory = context
							.getBean(CachingConnectionFactory.class);
					assertThat(connectionFactory.isCacheConsumers()).isTrue();
					assertThat(connectionFactory.isCacheProducers()).isFalse();
					assertThat(connectionFactory.getSessionCacheSize()).isEqualTo(10);
				});
	}

	@Test
	public void connectionFactoryCachingCanBeDisabled() {
		this.contextRunner.withUserConfiguration(EmptyConfiguration.class)
				.withPropertyValues("spring.jms.cache.enabled=false").run((context) -> {
					assertThat(context).hasSingleBean(ConnectionFactory.class);
					assertThat(context).doesNotHaveBean(CachingConnectionFactory.class);
					assertThat(context.getBean(ConnectionFactory.class))
							.isInstanceOf(ActiveMQConnectionFactory.class);
				});
	}

	@Test
	public void nativeConnectionFactory() {
		this.contextRunner.withUserConfiguration(EmptyConfiguration.class)
				.withPropertyValues("spring.artemis.mode:native").run((context) -> {
					JmsTemplate jmsTemplate = context.getBean(JmsTemplate.class);
<<<<<<< HEAD
					ConnectionFactory connectionFactory = context
							.getBean(ConnectionFactory.class);
					assertThat(connectionFactory)
							.isEqualTo(jmsTemplate.getConnectionFactory());
					ActiveMQConnectionFactory activeMQConnectionFactory = getActiveMQConnectionFactory(
							connectionFactory);
					assertNettyConnectionFactory(activeMQConnectionFactory, "localhost",
							61616);
					assertThat(activeMQConnectionFactory.getUser()).isNull();
					assertThat(activeMQConnectionFactory.getPassword()).isNull();
=======
					ActiveMQConnectionFactory factory = context.getBean(ActiveMQConnectionFactory.class);
					assertThat(factory).isEqualTo(jmsTemplate.getConnectionFactory());
					assertNettyConnectionFactory(factory, "localhost", 61616);
					assertThat(factory.getUser()).isNull();
					assertThat(factory.getPassword()).isNull();
>>>>>>> c6c139d9
				});
	}

	@Test
	public void nativeConnectionFactoryCustomHost() {
		this.contextRunner.withUserConfiguration(EmptyConfiguration.class)
<<<<<<< HEAD
				.withPropertyValues("spring.artemis.mode:native",
						"spring.artemis.host:192.168.1.144", "spring.artemis.port:9876")
				.run((context) -> assertNettyConnectionFactory(
						getActiveMQConnectionFactory(
								context.getBean(ConnectionFactory.class)),
						"192.168.1.144", 9876));
=======
				.withPropertyValues("spring.artemis.mode:native", "spring.artemis.host:192.168.1.144",
						"spring.artemis.port:9876")
				.run((context) -> {
					ActiveMQConnectionFactory factory = context.getBean(ActiveMQConnectionFactory.class);
					assertNettyConnectionFactory(factory, "192.168.1.144", 9876);
				});
>>>>>>> c6c139d9
	}

	@Test
	public void nativeConnectionFactoryCredentials() {
		this.contextRunner.withUserConfiguration(EmptyConfiguration.class)
				.withPropertyValues("spring.artemis.mode:native", "spring.artemis.user:user",
						"spring.artemis.password:secret")
				.run((context) -> {
					JmsTemplate jmsTemplate = context.getBean(JmsTemplate.class);
<<<<<<< HEAD
					ConnectionFactory connectionFactory = context
							.getBean(ConnectionFactory.class);
					assertThat(connectionFactory)
							.isEqualTo(jmsTemplate.getConnectionFactory());
					ActiveMQConnectionFactory activeMQConnectionFactory = getActiveMQConnectionFactory(
							connectionFactory);
					assertNettyConnectionFactory(activeMQConnectionFactory, "localhost",
							61616);
					assertThat(activeMQConnectionFactory.getUser()).isEqualTo("user");
					assertThat(activeMQConnectionFactory.getPassword())
							.isEqualTo("secret");
=======
					ActiveMQConnectionFactory factory = context.getBean(ActiveMQConnectionFactory.class);
					assertThat(factory).isEqualTo(jmsTemplate.getConnectionFactory());
					assertNettyConnectionFactory(factory, "localhost", 61616);
					assertThat(factory.getUser()).isEqualTo("user");
					assertThat(factory.getPassword()).isEqualTo("secret");
>>>>>>> c6c139d9
				});
	}

	@Test
	public void embeddedConnectionFactory() {
		this.contextRunner.withUserConfiguration(EmptyConfiguration.class)
				.withPropertyValues("spring.artemis.mode:embedded").run((context) -> {
					ArtemisProperties properties = context.getBean(ArtemisProperties.class);
					assertThat(properties.getMode()).isEqualTo(ArtemisMode.EMBEDDED);
					assertThat(context).hasSingleBean(EmbeddedJMS.class);
					org.apache.activemq.artemis.core.config.Configuration configuration = context
							.getBean(org.apache.activemq.artemis.core.config.Configuration.class);
					assertThat(configuration.isPersistenceEnabled()).isFalse();
					assertThat(configuration.isSecurityEnabled()).isFalse();
<<<<<<< HEAD
					assertInVmConnectionFactory(getActiveMQConnectionFactory(
							context.getBean(ConnectionFactory.class)));
=======
					ActiveMQConnectionFactory factory = context.getBean(ActiveMQConnectionFactory.class);
					assertInVmConnectionFactory(factory);
>>>>>>> c6c139d9
				});
	}

	@Test
	public void embeddedConnectionFactoryByDefault() {
		// No mode is specified
<<<<<<< HEAD
		this.contextRunner.withUserConfiguration(EmptyConfiguration.class)
				.run((context) -> {
					assertThat(context).hasSingleBean(EmbeddedJMS.class);
					org.apache.activemq.artemis.core.config.Configuration configuration = context
							.getBean(
									org.apache.activemq.artemis.core.config.Configuration.class);
					assertThat(configuration.isPersistenceEnabled()).isFalse();
					assertThat(configuration.isSecurityEnabled()).isFalse();
					assertInVmConnectionFactory(getActiveMQConnectionFactory(
							context.getBean(ConnectionFactory.class)));
				});
=======
		this.contextRunner.withUserConfiguration(EmptyConfiguration.class).run((context) -> {
			assertThat(context).hasSingleBean(EmbeddedJMS.class);
			org.apache.activemq.artemis.core.config.Configuration configuration = context
					.getBean(org.apache.activemq.artemis.core.config.Configuration.class);
			assertThat(configuration.isPersistenceEnabled()).isFalse();
			assertThat(configuration.isSecurityEnabled()).isFalse();
			ActiveMQConnectionFactory factory = context.getBean(ActiveMQConnectionFactory.class);
			assertInVmConnectionFactory(factory);
		});
>>>>>>> c6c139d9
	}

	@Test
	public void nativeConnectionFactoryIfEmbeddedServiceDisabledExplicitly() {
		// No mode is specified
		this.contextRunner.withUserConfiguration(EmptyConfiguration.class)
				.withPropertyValues("spring.artemis.embedded.enabled:false").run((context) -> {
					assertThat(context).doesNotHaveBean(EmbeddedJMS.class);
<<<<<<< HEAD
					assertNettyConnectionFactory(
							getActiveMQConnectionFactory(
									context.getBean(ConnectionFactory.class)),
							"localhost", 61616);
=======
					ActiveMQConnectionFactory factory = context.getBean(ActiveMQConnectionFactory.class);
					assertNettyConnectionFactory(factory, "localhost", 61616);
>>>>>>> c6c139d9
				});
	}

	@Test
	public void embeddedConnectionFactoryEvenIfEmbeddedServiceDisabled() {
		// No mode is specified
		this.contextRunner.withUserConfiguration(EmptyConfiguration.class)
				.withPropertyValues("spring.artemis.mode:embedded", "spring.artemis.embedded.enabled:false")
				.run((context) -> {
					assertThat(context.getBeansOfType(EmbeddedJMS.class)).isEmpty();
<<<<<<< HEAD
					assertInVmConnectionFactory(getActiveMQConnectionFactory(
							context.getBean(ConnectionFactory.class)));
=======
					ActiveMQConnectionFactory connectionFactory = context.getBean(ActiveMQConnectionFactory.class);
					assertInVmConnectionFactory(connectionFactory);
>>>>>>> c6c139d9
				});
	}

	@Test
	public void embeddedServerWithDestinations() {
		this.contextRunner.withUserConfiguration(EmptyConfiguration.class)
				.withPropertyValues("spring.artemis.embedded.queues=Queue1,Queue2",
						"spring.artemis.embedded.topics=Topic1")
				.run((context) -> {
					DestinationChecker checker = new DestinationChecker(context);
					checker.checkQueue("Queue1", true);
					checker.checkQueue("Queue2", true);
					checker.checkQueue("QueueWillNotBeAutoCreated", true);
					checker.checkTopic("Topic1", true);
					checker.checkTopic("TopicWillBeAutoCreated", true);
				});
	}

	@Test
	public void embeddedServerWithDestinationConfig() {
		this.contextRunner.withUserConfiguration(DestinationConfiguration.class).run((context) -> {
			DestinationChecker checker = new DestinationChecker(context);
			checker.checkQueue("sampleQueue", true);
			checker.checkTopic("sampleTopic", true);
		});
	}

	@Test
	public void embeddedServiceWithCustomJmsConfiguration() {
		// Ignored with custom config
		this.contextRunner.withUserConfiguration(CustomJmsConfiguration.class)
				.withPropertyValues("spring.artemis.embedded.queues=Queue1,Queue2").run((context) -> {
					DestinationChecker checker = new DestinationChecker(context);
					checker.checkQueue("custom", true); // See CustomJmsConfiguration
					checker.checkQueue("Queue1", true);
					checker.checkQueue("Queue2", true);
				});
	}

	@Test
	public void embeddedServiceWithCustomArtemisConfiguration() {
		this.contextRunner.withUserConfiguration(CustomArtemisConfiguration.class)
				.run((context) -> assertThat(
						context.getBean(org.apache.activemq.artemis.core.config.Configuration.class).getName())
								.isEqualTo("customFooBar"));
	}

	@Test
	public void embeddedWithPersistentMode() throws IOException {
		File dataFolder = this.folder.newFolder();
		final String messageId = UUID.randomUUID().toString();
		// Start the server and post a message to some queue
		this.contextRunner.withUserConfiguration(EmptyConfiguration.class)
				.withPropertyValues("spring.artemis.embedded.queues=TestQueue",
						"spring.artemis.embedded.persistent:true",
						"spring.artemis.embedded.dataDirectory:" + dataFolder.getAbsolutePath())
				.run((context) -> context.getBean(JmsTemplate.class).send("TestQueue",
						(session) -> session.createTextMessage(messageId)))
				.run((context) -> {
					// Start the server again and check if our message is still here
					JmsTemplate jmsTemplate2 = context.getBean(JmsTemplate.class);
					jmsTemplate2.setReceiveTimeout(1000L);
					Message message = jmsTemplate2.receive("TestQueue");
					assertThat(message).isNotNull();
					assertThat(((TextMessage) message).getText()).isEqualTo(messageId);
				});
	}

	@Test
	public void severalEmbeddedBrokers() {
		this.contextRunner.withUserConfiguration(EmptyConfiguration.class)
				.withPropertyValues("spring.artemis.embedded.queues=Queue1").run((first) -> {
					this.contextRunner.withPropertyValues("spring.artemis.embedded.queues=Queue2").run((second) -> {
						ArtemisProperties firstProperties = first.getBean(ArtemisProperties.class);
						ArtemisProperties secondProperties = second.getBean(ArtemisProperties.class);
						assertThat(firstProperties.getEmbedded().getServerId())
								.isLessThan(secondProperties.getEmbedded().getServerId());
						DestinationChecker firstChecker = new DestinationChecker(first);
						firstChecker.checkQueue("Queue1", true);
						firstChecker.checkQueue("Queue2", true);
						DestinationChecker secondChecker = new DestinationChecker(second);
						secondChecker.checkQueue("Queue2", true);
						secondChecker.checkQueue("Queue1", true);
					});
				});
	}

	@Test
	public void connectToASpecificEmbeddedBroker() {
		this.contextRunner.withUserConfiguration(EmptyConfiguration.class)
				.withPropertyValues("spring.artemis.embedded.serverId=93", "spring.artemis.embedded.queues=Queue1")
				.run((first) -> {
					this.contextRunner.withUserConfiguration(EmptyConfiguration.class)
							.withPropertyValues("spring.artemis.mode=embedded",
									// Connect to the "main" broker
									"spring.artemis.embedded.serverId=93",
									// Do not start a specific one
									"spring.artemis.embedded.enabled=false")
							.run((secondContext) -> {
								DestinationChecker firstChecker = new DestinationChecker(first);
								firstChecker.checkQueue("Queue1", true);
								DestinationChecker secondChecker = new DestinationChecker(secondContext);
								secondChecker.checkQueue("Queue1", true);
							});
				});
	}

<<<<<<< HEAD
	@Test
	public void defaultPoolConnectionFactoryIsApplied() {
		this.contextRunner.withPropertyValues("spring.artemis.pool.enabled=true")
				.run((context) -> {
					assertThat(context.getBeansOfType(JmsPoolConnectionFactory.class))
							.hasSize(1);
					JmsPoolConnectionFactory connectionFactory = context
							.getBean(JmsPoolConnectionFactory.class);
					JmsPoolConnectionFactory defaultFactory = new JmsPoolConnectionFactory();
					assertThat(connectionFactory.isBlockIfSessionPoolIsFull())
							.isEqualTo(defaultFactory.isBlockIfSessionPoolIsFull());
					assertThat(connectionFactory.getBlockIfSessionPoolIsFullTimeout())
							.isEqualTo(
									defaultFactory.getBlockIfSessionPoolIsFullTimeout());
					assertThat(connectionFactory.getConnectionIdleTimeout())
							.isEqualTo(defaultFactory.getConnectionIdleTimeout());
					assertThat(connectionFactory.getMaxConnections())
							.isEqualTo(defaultFactory.getMaxConnections());
					assertThat(connectionFactory.getMaxSessionsPerConnection())
							.isEqualTo(defaultFactory.getMaxSessionsPerConnection());
					assertThat(connectionFactory.getConnectionCheckInterval())
							.isEqualTo(defaultFactory.getConnectionCheckInterval());
					assertThat(connectionFactory.isUseAnonymousProducers())
							.isEqualTo(defaultFactory.isUseAnonymousProducers());
				});
	}

	@Test
	public void customPoolConnectionFactoryIsApplied() {
		this.contextRunner
				.withPropertyValues("spring.artemis.pool.enabled=true",
						"spring.artemis.pool.blockIfFull=false",
						"spring.artemis.pool.blockIfFullTimeout=64",
						"spring.artemis.pool.idleTimeout=512",
						"spring.artemis.pool.maxConnections=256",
						"spring.artemis.pool.maxSessionsPerConnection=1024",
						"spring.artemis.pool.timeBetweenExpirationCheck=2048",
						"spring.artemis.pool.useAnonymousProducers=false")
				.run((context) -> {
					assertThat(context.getBeansOfType(JmsPoolConnectionFactory.class))
							.hasSize(1);
					JmsPoolConnectionFactory connectionFactory = context
							.getBean(JmsPoolConnectionFactory.class);
					assertThat(connectionFactory.isBlockIfSessionPoolIsFull()).isFalse();
					assertThat(connectionFactory.getBlockIfSessionPoolIsFullTimeout())
							.isEqualTo(64);
					assertThat(connectionFactory.getConnectionIdleTimeout())
							.isEqualTo(512);
					assertThat(connectionFactory.getMaxConnections()).isEqualTo(256);
					assertThat(connectionFactory.getMaxSessionsPerConnection())
							.isEqualTo(1024);
					assertThat(connectionFactory.getConnectionCheckInterval())
							.isEqualTo(2048);
					assertThat(connectionFactory.isUseAnonymousProducers()).isFalse();
				});
	}

	@Test
	public void customPoolConnectionFactoryIsAppliedWithDeprecatedSettings() {
		this.contextRunner
				.withPropertyValues("spring.artemis.pool.enabled=true",
						"spring.artemis.pool.maximumActiveSessionPerConnection=1024")
				.run((context) -> {
					assertThat(context.getBeansOfType(JmsPoolConnectionFactory.class))
							.hasSize(1);
					JmsPoolConnectionFactory connectionFactory = context
							.getBean(JmsPoolConnectionFactory.class);
					assertThat(connectionFactory.getMaxSessionsPerConnection())
							.isEqualTo(1024);
				});
	}

	@Test
	public void poolConnectionFactoryConfiguration() {
		this.contextRunner.withPropertyValues("spring.artemis.pool.enabled:true")
				.run((context) -> {
					ConnectionFactory factory = context.getBean(ConnectionFactory.class);
					assertThat(factory).isInstanceOf(JmsPoolConnectionFactory.class);
					context.getSourceApplicationContext().close();
					assertThat(factory.createConnection()).isNull();
				});
	}

	private ActiveMQConnectionFactory getActiveMQConnectionFactory(
			ConnectionFactory connectionFactory) {
		assertThat(connectionFactory).isInstanceOf(CachingConnectionFactory.class);
		return (ActiveMQConnectionFactory) ((CachingConnectionFactory) connectionFactory)
				.getTargetConnectionFactory();
	}

	private TransportConfiguration assertInVmConnectionFactory(
			ActiveMQConnectionFactory connectionFactory) {
		TransportConfiguration transportConfig = getSingleTransportConfiguration(
				connectionFactory);
		assertThat(transportConfig.getFactoryClassName())
				.isEqualTo(InVMConnectorFactory.class.getName());
=======
	private TransportConfiguration assertInVmConnectionFactory(ActiveMQConnectionFactory connectionFactory) {
		TransportConfiguration transportConfig = getSingleTransportConfiguration(connectionFactory);
		assertThat(transportConfig.getFactoryClassName()).isEqualTo(InVMConnectorFactory.class.getName());
>>>>>>> c6c139d9
		return transportConfig;
	}

	private TransportConfiguration assertNettyConnectionFactory(ActiveMQConnectionFactory connectionFactory,
			String host, int port) {
		TransportConfiguration transportConfig = getSingleTransportConfiguration(connectionFactory);
		assertThat(transportConfig.getFactoryClassName()).isEqualTo(NettyConnectorFactory.class.getName());
		assertThat(transportConfig.getParams().get("host")).isEqualTo(host);
		assertThat(transportConfig.getParams().get("port")).isEqualTo(port);
		return transportConfig;
	}

	private TransportConfiguration getSingleTransportConfiguration(ActiveMQConnectionFactory connectionFactory) {
		TransportConfiguration[] transportConfigurations = connectionFactory.getServerLocator()
				.getStaticTransportConfigurations();
		assertThat(transportConfigurations.length).isEqualTo(1);
		return transportConfigurations[0];
	}

	private static final class DestinationChecker {

		private final JmsTemplate jmsTemplate;

		private final DestinationResolver destinationResolver;

		private DestinationChecker(ApplicationContext applicationContext) {
			this.jmsTemplate = applicationContext.getBean(JmsTemplate.class);
			this.destinationResolver = new DynamicDestinationResolver();
		}

		public void checkQueue(String name, boolean shouldExist) {
			checkDestination(name, false, shouldExist);
		}

		public void checkTopic(String name, boolean shouldExist) {
			checkDestination(name, true, shouldExist);
		}

		public void checkDestination(String name, final boolean pubSub, final boolean shouldExist) {
			this.jmsTemplate.execute((SessionCallback<Void>) (session) -> {
				try {
					Destination destination = this.destinationResolver.resolveDestinationName(session, name, pubSub);
					if (!shouldExist) {
						throw new IllegalStateException(
								"Destination '" + name + "' was not expected but got " + destination);
					}
				}
				catch (JMSException ex) {
					if (shouldExist) {
						throw new IllegalStateException(
								"Destination '" + name + "' was expected but got " + ex.getMessage());
					}
				}
				return null;
			});
		}

	}

	@Configuration
	protected static class EmptyConfiguration {

	}

	@Configuration
	protected static class DestinationConfiguration {

		@Bean
		JMSQueueConfiguration sampleQueueConfiguration() {
			JMSQueueConfigurationImpl jmsQueueConfiguration = new JMSQueueConfigurationImpl();
			jmsQueueConfiguration.setName("sampleQueue");
			jmsQueueConfiguration.setSelector("foo=bar");
			jmsQueueConfiguration.setDurable(false);
			jmsQueueConfiguration.setBindings("/queue/1");
			return jmsQueueConfiguration;
		}

		@Bean
		TopicConfiguration sampleTopicConfiguration() {
			TopicConfigurationImpl topicConfiguration = new TopicConfigurationImpl();
			topicConfiguration.setName("sampleTopic");
			topicConfiguration.setBindings("/topic/1");
			return topicConfiguration;
		}

	}

	@Configuration
	protected static class CustomJmsConfiguration {

		@Bean
		public JMSConfiguration myJmsConfiguration() {
			JMSConfiguration config = new JMSConfigurationImpl();
			JMSQueueConfiguration jmsQueueConfiguration = new JMSQueueConfigurationImpl();
			jmsQueueConfiguration.setName("custom");
			jmsQueueConfiguration.setDurable(false);
			config.getQueueConfigurations().add(jmsQueueConfiguration);
			return config;
		}

	}

	@Configuration
	protected static class CustomArtemisConfiguration {

		@Bean
		public ArtemisConfigurationCustomizer myArtemisCustomize() {
			return (configuration) -> {
				configuration.setClusterPassword("Foobar");
				configuration.setName("customFooBar");
			};
		}

	}

}<|MERGE_RESOLUTION|>--- conflicted
+++ resolved
@@ -72,31 +72,26 @@
 
 	@Test
 	public void connectionFactoryIsCachedByDefault() {
-		this.contextRunner.withUserConfiguration(EmptyConfiguration.class)
+		this.contextRunner.withUserConfiguration(EmptyConfiguration.class).run((context) -> {
+			assertThat(context).hasSingleBean(ConnectionFactory.class);
+			assertThat(context).hasSingleBean(CachingConnectionFactory.class);
+			CachingConnectionFactory connectionFactory = context.getBean(CachingConnectionFactory.class);
+			assertThat(connectionFactory.getTargetConnectionFactory()).isInstanceOf(ActiveMQConnectionFactory.class);
+			assertThat(connectionFactory.isCacheConsumers()).isFalse();
+			assertThat(connectionFactory.isCacheProducers()).isTrue();
+			assertThat(connectionFactory.getSessionCacheSize()).isEqualTo(1);
+		});
+	}
+
+	@Test
+	public void connectionFactoryCachingCanBeCustomized() {
+		this.contextRunner.withUserConfiguration(EmptyConfiguration.class)
+				.withPropertyValues("spring.jms.cache.consumers=true", "spring.jms.cache.producers=false",
+						"spring.jms.cache.session-cache-size=10")
 				.run((context) -> {
 					assertThat(context).hasSingleBean(ConnectionFactory.class);
 					assertThat(context).hasSingleBean(CachingConnectionFactory.class);
-					CachingConnectionFactory connectionFactory = context
-							.getBean(CachingConnectionFactory.class);
-					assertThat(connectionFactory.getTargetConnectionFactory())
-							.isInstanceOf(ActiveMQConnectionFactory.class);
-					assertThat(connectionFactory.isCacheConsumers()).isFalse();
-					assertThat(connectionFactory.isCacheProducers()).isTrue();
-					assertThat(connectionFactory.getSessionCacheSize()).isEqualTo(1);
-				});
-	}
-
-	@Test
-	public void connectionFactoryCachingCanBeCustomized() {
-		this.contextRunner.withUserConfiguration(EmptyConfiguration.class)
-				.withPropertyValues("spring.jms.cache.consumers=true",
-						"spring.jms.cache.producers=false",
-						"spring.jms.cache.session-cache-size=10")
-				.run((context) -> {
-					assertThat(context).hasSingleBean(ConnectionFactory.class);
-					assertThat(context).hasSingleBean(CachingConnectionFactory.class);
-					CachingConnectionFactory connectionFactory = context
-							.getBean(CachingConnectionFactory.class);
+					CachingConnectionFactory connectionFactory = context.getBean(CachingConnectionFactory.class);
 					assertThat(connectionFactory.isCacheConsumers()).isTrue();
 					assertThat(connectionFactory.isCacheProducers()).isFalse();
 					assertThat(connectionFactory.getSessionCacheSize()).isEqualTo(10);
@@ -109,8 +104,7 @@
 				.withPropertyValues("spring.jms.cache.enabled=false").run((context) -> {
 					assertThat(context).hasSingleBean(ConnectionFactory.class);
 					assertThat(context).doesNotHaveBean(CachingConnectionFactory.class);
-					assertThat(context.getBean(ConnectionFactory.class))
-							.isInstanceOf(ActiveMQConnectionFactory.class);
+					assertThat(context.getBean(ConnectionFactory.class)).isInstanceOf(ActiveMQConnectionFactory.class);
 				});
 	}
 
@@ -119,45 +113,23 @@
 		this.contextRunner.withUserConfiguration(EmptyConfiguration.class)
 				.withPropertyValues("spring.artemis.mode:native").run((context) -> {
 					JmsTemplate jmsTemplate = context.getBean(JmsTemplate.class);
-<<<<<<< HEAD
-					ConnectionFactory connectionFactory = context
-							.getBean(ConnectionFactory.class);
-					assertThat(connectionFactory)
-							.isEqualTo(jmsTemplate.getConnectionFactory());
+					ConnectionFactory connectionFactory = context.getBean(ConnectionFactory.class);
+					assertThat(connectionFactory).isEqualTo(jmsTemplate.getConnectionFactory());
 					ActiveMQConnectionFactory activeMQConnectionFactory = getActiveMQConnectionFactory(
 							connectionFactory);
-					assertNettyConnectionFactory(activeMQConnectionFactory, "localhost",
-							61616);
+					assertNettyConnectionFactory(activeMQConnectionFactory, "localhost", 61616);
 					assertThat(activeMQConnectionFactory.getUser()).isNull();
 					assertThat(activeMQConnectionFactory.getPassword()).isNull();
-=======
-					ActiveMQConnectionFactory factory = context.getBean(ActiveMQConnectionFactory.class);
-					assertThat(factory).isEqualTo(jmsTemplate.getConnectionFactory());
-					assertNettyConnectionFactory(factory, "localhost", 61616);
-					assertThat(factory.getUser()).isNull();
-					assertThat(factory.getPassword()).isNull();
->>>>>>> c6c139d9
 				});
 	}
 
 	@Test
 	public void nativeConnectionFactoryCustomHost() {
 		this.contextRunner.withUserConfiguration(EmptyConfiguration.class)
-<<<<<<< HEAD
-				.withPropertyValues("spring.artemis.mode:native",
-						"spring.artemis.host:192.168.1.144", "spring.artemis.port:9876")
-				.run((context) -> assertNettyConnectionFactory(
-						getActiveMQConnectionFactory(
-								context.getBean(ConnectionFactory.class)),
-						"192.168.1.144", 9876));
-=======
 				.withPropertyValues("spring.artemis.mode:native", "spring.artemis.host:192.168.1.144",
 						"spring.artemis.port:9876")
-				.run((context) -> {
-					ActiveMQConnectionFactory factory = context.getBean(ActiveMQConnectionFactory.class);
-					assertNettyConnectionFactory(factory, "192.168.1.144", 9876);
-				});
->>>>>>> c6c139d9
+				.run((context) -> assertNettyConnectionFactory(
+						getActiveMQConnectionFactory(context.getBean(ConnectionFactory.class)), "192.168.1.144", 9876));
 	}
 
 	@Test
@@ -167,25 +139,13 @@
 						"spring.artemis.password:secret")
 				.run((context) -> {
 					JmsTemplate jmsTemplate = context.getBean(JmsTemplate.class);
-<<<<<<< HEAD
-					ConnectionFactory connectionFactory = context
-							.getBean(ConnectionFactory.class);
-					assertThat(connectionFactory)
-							.isEqualTo(jmsTemplate.getConnectionFactory());
+					ConnectionFactory connectionFactory = context.getBean(ConnectionFactory.class);
+					assertThat(connectionFactory).isEqualTo(jmsTemplate.getConnectionFactory());
 					ActiveMQConnectionFactory activeMQConnectionFactory = getActiveMQConnectionFactory(
 							connectionFactory);
-					assertNettyConnectionFactory(activeMQConnectionFactory, "localhost",
-							61616);
+					assertNettyConnectionFactory(activeMQConnectionFactory, "localhost", 61616);
 					assertThat(activeMQConnectionFactory.getUser()).isEqualTo("user");
-					assertThat(activeMQConnectionFactory.getPassword())
-							.isEqualTo("secret");
-=======
-					ActiveMQConnectionFactory factory = context.getBean(ActiveMQConnectionFactory.class);
-					assertThat(factory).isEqualTo(jmsTemplate.getConnectionFactory());
-					assertNettyConnectionFactory(factory, "localhost", 61616);
-					assertThat(factory.getUser()).isEqualTo("user");
-					assertThat(factory.getPassword()).isEqualTo("secret");
->>>>>>> c6c139d9
+					assertThat(activeMQConnectionFactory.getPassword()).isEqualTo("secret");
 				});
 	}
 
@@ -200,42 +160,21 @@
 							.getBean(org.apache.activemq.artemis.core.config.Configuration.class);
 					assertThat(configuration.isPersistenceEnabled()).isFalse();
 					assertThat(configuration.isSecurityEnabled()).isFalse();
-<<<<<<< HEAD
-					assertInVmConnectionFactory(getActiveMQConnectionFactory(
-							context.getBean(ConnectionFactory.class)));
-=======
-					ActiveMQConnectionFactory factory = context.getBean(ActiveMQConnectionFactory.class);
-					assertInVmConnectionFactory(factory);
->>>>>>> c6c139d9
+					assertInVmConnectionFactory(getActiveMQConnectionFactory(context.getBean(ConnectionFactory.class)));
 				});
 	}
 
 	@Test
 	public void embeddedConnectionFactoryByDefault() {
 		// No mode is specified
-<<<<<<< HEAD
-		this.contextRunner.withUserConfiguration(EmptyConfiguration.class)
-				.run((context) -> {
-					assertThat(context).hasSingleBean(EmbeddedJMS.class);
-					org.apache.activemq.artemis.core.config.Configuration configuration = context
-							.getBean(
-									org.apache.activemq.artemis.core.config.Configuration.class);
-					assertThat(configuration.isPersistenceEnabled()).isFalse();
-					assertThat(configuration.isSecurityEnabled()).isFalse();
-					assertInVmConnectionFactory(getActiveMQConnectionFactory(
-							context.getBean(ConnectionFactory.class)));
-				});
-=======
 		this.contextRunner.withUserConfiguration(EmptyConfiguration.class).run((context) -> {
 			assertThat(context).hasSingleBean(EmbeddedJMS.class);
 			org.apache.activemq.artemis.core.config.Configuration configuration = context
 					.getBean(org.apache.activemq.artemis.core.config.Configuration.class);
 			assertThat(configuration.isPersistenceEnabled()).isFalse();
 			assertThat(configuration.isSecurityEnabled()).isFalse();
-			ActiveMQConnectionFactory factory = context.getBean(ActiveMQConnectionFactory.class);
-			assertInVmConnectionFactory(factory);
+			assertInVmConnectionFactory(getActiveMQConnectionFactory(context.getBean(ConnectionFactory.class)));
 		});
->>>>>>> c6c139d9
 	}
 
 	@Test
@@ -244,15 +183,8 @@
 		this.contextRunner.withUserConfiguration(EmptyConfiguration.class)
 				.withPropertyValues("spring.artemis.embedded.enabled:false").run((context) -> {
 					assertThat(context).doesNotHaveBean(EmbeddedJMS.class);
-<<<<<<< HEAD
-					assertNettyConnectionFactory(
-							getActiveMQConnectionFactory(
-									context.getBean(ConnectionFactory.class)),
+					assertNettyConnectionFactory(getActiveMQConnectionFactory(context.getBean(ConnectionFactory.class)),
 							"localhost", 61616);
-=======
-					ActiveMQConnectionFactory factory = context.getBean(ActiveMQConnectionFactory.class);
-					assertNettyConnectionFactory(factory, "localhost", 61616);
->>>>>>> c6c139d9
 				});
 	}
 
@@ -263,13 +195,7 @@
 				.withPropertyValues("spring.artemis.mode:embedded", "spring.artemis.embedded.enabled:false")
 				.run((context) -> {
 					assertThat(context.getBeansOfType(EmbeddedJMS.class)).isEmpty();
-<<<<<<< HEAD
-					assertInVmConnectionFactory(getActiveMQConnectionFactory(
-							context.getBean(ConnectionFactory.class)));
-=======
-					ActiveMQConnectionFactory connectionFactory = context.getBean(ActiveMQConnectionFactory.class);
-					assertInVmConnectionFactory(connectionFactory);
->>>>>>> c6c139d9
+					assertInVmConnectionFactory(getActiveMQConnectionFactory(context.getBean(ConnectionFactory.class)));
 				});
 	}
 
@@ -377,108 +303,76 @@
 				});
 	}
 
-<<<<<<< HEAD
 	@Test
 	public void defaultPoolConnectionFactoryIsApplied() {
-		this.contextRunner.withPropertyValues("spring.artemis.pool.enabled=true")
-				.run((context) -> {
-					assertThat(context.getBeansOfType(JmsPoolConnectionFactory.class))
-							.hasSize(1);
-					JmsPoolConnectionFactory connectionFactory = context
-							.getBean(JmsPoolConnectionFactory.class);
-					JmsPoolConnectionFactory defaultFactory = new JmsPoolConnectionFactory();
-					assertThat(connectionFactory.isBlockIfSessionPoolIsFull())
-							.isEqualTo(defaultFactory.isBlockIfSessionPoolIsFull());
-					assertThat(connectionFactory.getBlockIfSessionPoolIsFullTimeout())
-							.isEqualTo(
-									defaultFactory.getBlockIfSessionPoolIsFullTimeout());
-					assertThat(connectionFactory.getConnectionIdleTimeout())
-							.isEqualTo(defaultFactory.getConnectionIdleTimeout());
-					assertThat(connectionFactory.getMaxConnections())
-							.isEqualTo(defaultFactory.getMaxConnections());
-					assertThat(connectionFactory.getMaxSessionsPerConnection())
-							.isEqualTo(defaultFactory.getMaxSessionsPerConnection());
-					assertThat(connectionFactory.getConnectionCheckInterval())
-							.isEqualTo(defaultFactory.getConnectionCheckInterval());
-					assertThat(connectionFactory.isUseAnonymousProducers())
-							.isEqualTo(defaultFactory.isUseAnonymousProducers());
-				});
+		this.contextRunner.withPropertyValues("spring.artemis.pool.enabled=true").run((context) -> {
+			assertThat(context.getBeansOfType(JmsPoolConnectionFactory.class)).hasSize(1);
+			JmsPoolConnectionFactory connectionFactory = context.getBean(JmsPoolConnectionFactory.class);
+			JmsPoolConnectionFactory defaultFactory = new JmsPoolConnectionFactory();
+			assertThat(connectionFactory.isBlockIfSessionPoolIsFull())
+					.isEqualTo(defaultFactory.isBlockIfSessionPoolIsFull());
+			assertThat(connectionFactory.getBlockIfSessionPoolIsFullTimeout())
+					.isEqualTo(defaultFactory.getBlockIfSessionPoolIsFullTimeout());
+			assertThat(connectionFactory.getConnectionIdleTimeout())
+					.isEqualTo(defaultFactory.getConnectionIdleTimeout());
+			assertThat(connectionFactory.getMaxConnections()).isEqualTo(defaultFactory.getMaxConnections());
+			assertThat(connectionFactory.getMaxSessionsPerConnection())
+					.isEqualTo(defaultFactory.getMaxSessionsPerConnection());
+			assertThat(connectionFactory.getConnectionCheckInterval())
+					.isEqualTo(defaultFactory.getConnectionCheckInterval());
+			assertThat(connectionFactory.isUseAnonymousProducers()).isEqualTo(defaultFactory.isUseAnonymousProducers());
+		});
 	}
 
 	@Test
 	public void customPoolConnectionFactoryIsApplied() {
 		this.contextRunner
-				.withPropertyValues("spring.artemis.pool.enabled=true",
-						"spring.artemis.pool.blockIfFull=false",
-						"spring.artemis.pool.blockIfFullTimeout=64",
-						"spring.artemis.pool.idleTimeout=512",
-						"spring.artemis.pool.maxConnections=256",
-						"spring.artemis.pool.maxSessionsPerConnection=1024",
+				.withPropertyValues("spring.artemis.pool.enabled=true", "spring.artemis.pool.blockIfFull=false",
+						"spring.artemis.pool.blockIfFullTimeout=64", "spring.artemis.pool.idleTimeout=512",
+						"spring.artemis.pool.maxConnections=256", "spring.artemis.pool.maxSessionsPerConnection=1024",
 						"spring.artemis.pool.timeBetweenExpirationCheck=2048",
 						"spring.artemis.pool.useAnonymousProducers=false")
 				.run((context) -> {
-					assertThat(context.getBeansOfType(JmsPoolConnectionFactory.class))
-							.hasSize(1);
-					JmsPoolConnectionFactory connectionFactory = context
-							.getBean(JmsPoolConnectionFactory.class);
+					assertThat(context.getBeansOfType(JmsPoolConnectionFactory.class)).hasSize(1);
+					JmsPoolConnectionFactory connectionFactory = context.getBean(JmsPoolConnectionFactory.class);
 					assertThat(connectionFactory.isBlockIfSessionPoolIsFull()).isFalse();
-					assertThat(connectionFactory.getBlockIfSessionPoolIsFullTimeout())
-							.isEqualTo(64);
-					assertThat(connectionFactory.getConnectionIdleTimeout())
-							.isEqualTo(512);
+					assertThat(connectionFactory.getBlockIfSessionPoolIsFullTimeout()).isEqualTo(64);
+					assertThat(connectionFactory.getConnectionIdleTimeout()).isEqualTo(512);
 					assertThat(connectionFactory.getMaxConnections()).isEqualTo(256);
-					assertThat(connectionFactory.getMaxSessionsPerConnection())
-							.isEqualTo(1024);
-					assertThat(connectionFactory.getConnectionCheckInterval())
-							.isEqualTo(2048);
+					assertThat(connectionFactory.getMaxSessionsPerConnection()).isEqualTo(1024);
+					assertThat(connectionFactory.getConnectionCheckInterval()).isEqualTo(2048);
 					assertThat(connectionFactory.isUseAnonymousProducers()).isFalse();
 				});
 	}
 
 	@Test
 	public void customPoolConnectionFactoryIsAppliedWithDeprecatedSettings() {
-		this.contextRunner
-				.withPropertyValues("spring.artemis.pool.enabled=true",
-						"spring.artemis.pool.maximumActiveSessionPerConnection=1024")
-				.run((context) -> {
-					assertThat(context.getBeansOfType(JmsPoolConnectionFactory.class))
-							.hasSize(1);
-					JmsPoolConnectionFactory connectionFactory = context
-							.getBean(JmsPoolConnectionFactory.class);
-					assertThat(connectionFactory.getMaxSessionsPerConnection())
-							.isEqualTo(1024);
+		this.contextRunner.withPropertyValues("spring.artemis.pool.enabled=true",
+				"spring.artemis.pool.maximumActiveSessionPerConnection=1024").run((context) -> {
+					assertThat(context.getBeansOfType(JmsPoolConnectionFactory.class)).hasSize(1);
+					JmsPoolConnectionFactory connectionFactory = context.getBean(JmsPoolConnectionFactory.class);
+					assertThat(connectionFactory.getMaxSessionsPerConnection()).isEqualTo(1024);
 				});
 	}
 
 	@Test
 	public void poolConnectionFactoryConfiguration() {
-		this.contextRunner.withPropertyValues("spring.artemis.pool.enabled:true")
-				.run((context) -> {
-					ConnectionFactory factory = context.getBean(ConnectionFactory.class);
-					assertThat(factory).isInstanceOf(JmsPoolConnectionFactory.class);
-					context.getSourceApplicationContext().close();
-					assertThat(factory.createConnection()).isNull();
-				});
-	}
-
-	private ActiveMQConnectionFactory getActiveMQConnectionFactory(
-			ConnectionFactory connectionFactory) {
+		this.contextRunner.withPropertyValues("spring.artemis.pool.enabled:true").run((context) -> {
+			ConnectionFactory factory = context.getBean(ConnectionFactory.class);
+			assertThat(factory).isInstanceOf(JmsPoolConnectionFactory.class);
+			context.getSourceApplicationContext().close();
+			assertThat(factory.createConnection()).isNull();
+		});
+	}
+
+	private ActiveMQConnectionFactory getActiveMQConnectionFactory(ConnectionFactory connectionFactory) {
 		assertThat(connectionFactory).isInstanceOf(CachingConnectionFactory.class);
-		return (ActiveMQConnectionFactory) ((CachingConnectionFactory) connectionFactory)
-				.getTargetConnectionFactory();
-	}
-
-	private TransportConfiguration assertInVmConnectionFactory(
-			ActiveMQConnectionFactory connectionFactory) {
-		TransportConfiguration transportConfig = getSingleTransportConfiguration(
-				connectionFactory);
-		assertThat(transportConfig.getFactoryClassName())
-				.isEqualTo(InVMConnectorFactory.class.getName());
-=======
+		return (ActiveMQConnectionFactory) ((CachingConnectionFactory) connectionFactory).getTargetConnectionFactory();
+	}
+
 	private TransportConfiguration assertInVmConnectionFactory(ActiveMQConnectionFactory connectionFactory) {
 		TransportConfiguration transportConfig = getSingleTransportConfiguration(connectionFactory);
 		assertThat(transportConfig.getFactoryClassName()).isEqualTo(InVMConnectorFactory.class.getName());
->>>>>>> c6c139d9
 		return transportConfig;
 	}
 
