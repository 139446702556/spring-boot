--- conflicted
+++ resolved
@@ -61,23 +61,15 @@
 	public void optionsAdded() {
 		this.contextRunner.withPropertyValues("spring.data.mongodb.host:localhost")
 				.withUserConfiguration(OptionsConfig.class)
-<<<<<<< HEAD
-				.run((context) -> assertThat(getSettings(context).getSocketSettings()
-=======
-				.run((context) -> assertThat(context.getBean(MongoClient.class).getSettings().getSocketSettings()
->>>>>>> c6c139d9
-						.getReadTimeout(TimeUnit.SECONDS)).isEqualTo(300));
+				.run((context) -> assertThat(getSettings(context).getSocketSettings().getReadTimeout(TimeUnit.SECONDS))
+						.isEqualTo(300));
 	}
 
 	@Test
 	public void optionsAddedButNoHost() {
 		this.contextRunner.withPropertyValues("spring.data.mongodb.uri:mongodb://localhost/test")
 				.withUserConfiguration(OptionsConfig.class)
-<<<<<<< HEAD
 				.run((context) -> assertThat(getSettings(context).getReadPreference())
-=======
-				.run((context) -> assertThat(context.getBean(MongoClient.class).getSettings().getReadPreference())
->>>>>>> c6c139d9
 						.isEqualTo(ReadPreference.nearest()));
 	}
 
@@ -97,17 +89,11 @@
 		AtomicReference<EventLoopGroup> eventLoopGroupReference = new AtomicReference<>();
 		this.contextRunner.run((context) -> {
 			assertThat(context).hasSingleBean(MongoClient.class);
-<<<<<<< HEAD
 			StreamFactoryFactory factory = getSettings(context).getStreamFactoryFactory();
 			assertThat(factory).isInstanceOf(NettyStreamFactoryFactory.class);
-			EventLoopGroup eventLoopGroup = (EventLoopGroup) ReflectionTestUtils
-					.getField(factory, "eventLoopGroup");
+			EventLoopGroup eventLoopGroup = (EventLoopGroup) ReflectionTestUtils.getField(factory, "eventLoopGroup");
 			assertThat(eventLoopGroup.isShutdown()).isFalse();
 			eventLoopGroupReference.set(eventLoopGroup);
-=======
-			assertThat(context.getBean(MongoClient.class).getSettings().getStreamFactoryFactory())
-					.isInstanceOf(NettyStreamFactoryFactory.class);
->>>>>>> c6c139d9
 		});
 		assertThat(eventLoopGroupReference.get().isShutdown()).isTrue();
 	}
@@ -117,16 +103,9 @@
 		this.contextRunner.withPropertyValues("spring.data.mongodb.uri:mongodb://localhost/test?appname=auto-config")
 				.withUserConfiguration(SimpleCustomizerConfig.class).run((context) -> {
 					assertThat(context).hasSingleBean(MongoClient.class);
-<<<<<<< HEAD
 					MongoClientSettings settings = getSettings(context);
-					assertThat(settings.getApplicationName())
-							.isEqualTo("overridden-name");
+					assertThat(settings.getApplicationName()).isEqualTo("overridden-name");
 					assertThat(settings.getStreamFactoryFactory())
-=======
-					MongoClient client = context.getBean(MongoClient.class);
-					assertThat(client.getSettings().getApplicationName()).isEqualTo("overridden-name");
-					assertThat(client.getSettings().getStreamFactoryFactory())
->>>>>>> c6c139d9
 							.isEqualTo(SimpleCustomizerConfig.streamFactoryFactory);
 				});
 	}
@@ -134,8 +113,7 @@
 	@SuppressWarnings("deprecation")
 	private MongoClientSettings getSettings(ApplicationContext context) {
 		MongoClient client = context.getBean(MongoClient.class);
-		return (MongoClientSettings) ReflectionTestUtils.getField(client.getSettings(),
-				"wrapped");
+		return (MongoClientSettings) ReflectionTestUtils.getField(client.getSettings(), "wrapped");
 	}
 
 	@Configuration
@@ -144,13 +122,7 @@
 		@Bean
 		public MongoClientSettings mongoClientSettings() {
 			return MongoClientSettings.builder().readPreference(ReadPreference.nearest())
-<<<<<<< HEAD
-					.applyToSocketSettings(
-							(socket) -> socket.readTimeout(300, TimeUnit.SECONDS))
-					.build();
-=======
-					.socketSettings(SocketSettings.builder().readTimeout(300, TimeUnit.SECONDS).build()).build();
->>>>>>> c6c139d9
+					.applyToSocketSettings((socket) -> socket.readTimeout(300, TimeUnit.SECONDS)).build();
 		}
 
 	}
