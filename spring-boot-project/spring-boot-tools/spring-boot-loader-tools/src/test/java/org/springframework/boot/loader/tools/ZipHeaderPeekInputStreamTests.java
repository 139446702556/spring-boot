--- conflicted
+++ resolved
@@ -25,16 +25,12 @@
 
 import static org.assertj.core.api.Assertions.assertThat;
 
-<<<<<<< HEAD
-class ZipHeaderPeekInputStreamTests {
-=======
 /**
  * Tests for {@link ZipHeaderPeekInputStream}.
  *
  * @author Andy Wilkinson
  */
-public class ZipHeaderPeekInputStreamTests {
->>>>>>> a88d1245
+class ZipHeaderPeekInputStreamTests {
 
 	@Test
 	void hasZipHeaderReturnsTrueWhenStreamStartsWithZipHeader() throws IOException {
