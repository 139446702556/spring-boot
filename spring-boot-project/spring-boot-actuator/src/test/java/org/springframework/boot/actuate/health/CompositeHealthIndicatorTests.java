/*
<<<<<<< HEAD
 * Copyright 2012-2018 the original author or authors.
=======
 * Copyright 2012-2019 the original author or authors.
>>>>>>> c6c139d9
 *
 * Licensed under the Apache License, Version 2.0 (the "License");
 * you may not use this file except in compliance with the License.
 * You may obtain a copy of the License at
 *
 *      https://www.apache.org/licenses/LICENSE-2.0
 *
 * Unless required by applicable law or agreed to in writing, software
 * distributed under the License is distributed on an "AS IS" BASIS,
 * WITHOUT WARRANTIES OR CONDITIONS OF ANY KIND, either express or implied.
 * See the License for the specific language governing permissions and
 * limitations under the License.
 */

package org.springframework.boot.actuate.health;

import java.util.Collections;
import java.util.HashMap;
import java.util.Map;

import com.fasterxml.jackson.databind.ObjectMapper;
import org.junit.Before;
import org.junit.Test;
import org.mockito.Mock;
import org.mockito.MockitoAnnotations;

import static org.assertj.core.api.Assertions.assertThat;
import static org.mockito.BDDMockito.given;

/**
 * Tests for {@link CompositeHealthIndicator}
 *
 * @author Tyler J. Frederick
 * @author Phillip Webb
 * @author Christian Dupuis
 */
public class CompositeHealthIndicatorTests {

	private HealthAggregator healthAggregator;

	@Mock
	private HealthIndicator one;

	@Mock
	private HealthIndicator two;

	@Before
	public void setup() {
		MockitoAnnotations.initMocks(this);
<<<<<<< HEAD
		given(this.one.health())
				.willReturn(new Health.Builder().unknown().withDetail("1", "1").build());
		given(this.two.health())
				.willReturn(new Health.Builder().unknown().withDetail("2", "2").build());
=======
		given(this.one.health()).willReturn(new Health.Builder().unknown().withDetail("1", "1").build());
		given(this.two.health()).willReturn(new Health.Builder().unknown().withDetail("2", "2").build());
		given(this.three.health()).willReturn(new Health.Builder().unknown().withDetail("3", "3").build());
>>>>>>> c6c139d9

		this.healthAggregator = new OrderedHealthAggregator();
	}

	@Test
	public void createWithIndicators() {
		Map<String, HealthIndicator> indicators = new HashMap<>();
		indicators.put("one", this.one);
		indicators.put("two", this.two);
		CompositeHealthIndicator composite = new CompositeHealthIndicator(this.healthAggregator, indicators);
		Health result = composite.health();
		assertThat(result.getDetails()).hasSize(2);
		assertThat(result.getDetails()).containsEntry("one",
				new Health.Builder().unknown().withDetail("1", "1").build());
		assertThat(result.getDetails()).containsEntry("two",
				new Health.Builder().unknown().withDetail("2", "2").build());
	}

	@Test
<<<<<<< HEAD
=======
	public void createWithIndicatorsAndAdd() {
		Map<String, HealthIndicator> indicators = new HashMap<>();
		indicators.put("one", this.one);
		indicators.put("two", this.two);
		CompositeHealthIndicator composite = new CompositeHealthIndicator(this.healthAggregator, indicators);
		composite.addHealthIndicator("three", this.three);
		Health result = composite.health();
		assertThat(result.getDetails()).hasSize(3);
		assertThat(result.getDetails()).containsEntry("one",
				new Health.Builder().unknown().withDetail("1", "1").build());
		assertThat(result.getDetails()).containsEntry("two",
				new Health.Builder().unknown().withDetail("2", "2").build());
		assertThat(result.getDetails()).containsEntry("three",
				new Health.Builder().unknown().withDetail("3", "3").build());
	}

	@Test
	public void createWithoutAndAdd() {
		CompositeHealthIndicator composite = new CompositeHealthIndicator(this.healthAggregator);
		composite.addHealthIndicator("one", this.one);
		composite.addHealthIndicator("two", this.two);
		Health result = composite.health();
		assertThat(result.getDetails().size()).isEqualTo(2);
		assertThat(result.getDetails()).containsEntry("one",
				new Health.Builder().unknown().withDetail("1", "1").build());
		assertThat(result.getDetails()).containsEntry("two",
				new Health.Builder().unknown().withDetail("2", "2").build());
	}

	@Test
>>>>>>> c6c139d9
	public void testSerialization() throws Exception {
		Map<String, HealthIndicator> indicators = new HashMap<>();
		indicators.put("db1", this.one);
		indicators.put("db2", this.two);
<<<<<<< HEAD
		CompositeHealthIndicator innerComposite = new CompositeHealthIndicator(
				this.healthAggregator, indicators);
		CompositeHealthIndicator composite = new CompositeHealthIndicator(
				this.healthAggregator, Collections.singletonMap("db", innerComposite));
=======
		CompositeHealthIndicator innerComposite = new CompositeHealthIndicator(this.healthAggregator, indicators);
		CompositeHealthIndicator composite = new CompositeHealthIndicator(this.healthAggregator);
		composite.addHealthIndicator("db", innerComposite);
>>>>>>> c6c139d9
		Health result = composite.health();
		ObjectMapper mapper = new ObjectMapper();
		assertThat(mapper.writeValueAsString(result))
				.isEqualTo("{\"status\":\"UNKNOWN\",\"details\":{\"db\":{\"status\":\"UNKNOWN\""
						+ ",\"details\":{\"db1\":{\"status\":\"UNKNOWN\",\"details\""
						+ ":{\"1\":\"1\"}},\"db2\":{\"status\":\"UNKNOWN\",\"details\"" + ":{\"2\":\"2\"}}}}}}");
	}

}<|MERGE_RESOLUTION|>--- conflicted
+++ resolved
@@ -1,9 +1,5 @@
 /*
-<<<<<<< HEAD
- * Copyright 2012-2018 the original author or authors.
-=======
  * Copyright 2012-2019 the original author or authors.
->>>>>>> c6c139d9
  *
  * Licensed under the Apache License, Version 2.0 (the "License");
  * you may not use this file except in compliance with the License.
@@ -53,16 +49,8 @@
 	@Before
 	public void setup() {
 		MockitoAnnotations.initMocks(this);
-<<<<<<< HEAD
-		given(this.one.health())
-				.willReturn(new Health.Builder().unknown().withDetail("1", "1").build());
-		given(this.two.health())
-				.willReturn(new Health.Builder().unknown().withDetail("2", "2").build());
-=======
 		given(this.one.health()).willReturn(new Health.Builder().unknown().withDetail("1", "1").build());
 		given(this.two.health()).willReturn(new Health.Builder().unknown().withDetail("2", "2").build());
-		given(this.three.health()).willReturn(new Health.Builder().unknown().withDetail("3", "3").build());
->>>>>>> c6c139d9
 
 		this.healthAggregator = new OrderedHealthAggregator();
 	}
@@ -82,53 +70,13 @@
 	}
 
 	@Test
-<<<<<<< HEAD
-=======
-	public void createWithIndicatorsAndAdd() {
-		Map<String, HealthIndicator> indicators = new HashMap<>();
-		indicators.put("one", this.one);
-		indicators.put("two", this.two);
-		CompositeHealthIndicator composite = new CompositeHealthIndicator(this.healthAggregator, indicators);
-		composite.addHealthIndicator("three", this.three);
-		Health result = composite.health();
-		assertThat(result.getDetails()).hasSize(3);
-		assertThat(result.getDetails()).containsEntry("one",
-				new Health.Builder().unknown().withDetail("1", "1").build());
-		assertThat(result.getDetails()).containsEntry("two",
-				new Health.Builder().unknown().withDetail("2", "2").build());
-		assertThat(result.getDetails()).containsEntry("three",
-				new Health.Builder().unknown().withDetail("3", "3").build());
-	}
-
-	@Test
-	public void createWithoutAndAdd() {
-		CompositeHealthIndicator composite = new CompositeHealthIndicator(this.healthAggregator);
-		composite.addHealthIndicator("one", this.one);
-		composite.addHealthIndicator("two", this.two);
-		Health result = composite.health();
-		assertThat(result.getDetails().size()).isEqualTo(2);
-		assertThat(result.getDetails()).containsEntry("one",
-				new Health.Builder().unknown().withDetail("1", "1").build());
-		assertThat(result.getDetails()).containsEntry("two",
-				new Health.Builder().unknown().withDetail("2", "2").build());
-	}
-
-	@Test
->>>>>>> c6c139d9
 	public void testSerialization() throws Exception {
 		Map<String, HealthIndicator> indicators = new HashMap<>();
 		indicators.put("db1", this.one);
 		indicators.put("db2", this.two);
-<<<<<<< HEAD
-		CompositeHealthIndicator innerComposite = new CompositeHealthIndicator(
-				this.healthAggregator, indicators);
-		CompositeHealthIndicator composite = new CompositeHealthIndicator(
-				this.healthAggregator, Collections.singletonMap("db", innerComposite));
-=======
 		CompositeHealthIndicator innerComposite = new CompositeHealthIndicator(this.healthAggregator, indicators);
-		CompositeHealthIndicator composite = new CompositeHealthIndicator(this.healthAggregator);
-		composite.addHealthIndicator("db", innerComposite);
->>>>>>> c6c139d9
+		CompositeHealthIndicator composite = new CompositeHealthIndicator(this.healthAggregator,
+				Collections.singletonMap("db", innerComposite));
 		Health result = composite.health();
 		ObjectMapper mapper = new ObjectMapper();
 		assertThat(mapper.writeValueAsString(result))
