/*
 * Copyright 2012-2015 the original author or authors.
 *
 * Licensed under the Apache License, Version 2.0 (the "License");
 * you may not use this file except in compliance with the License.
 * You may obtain a copy of the License at
 *
 *      http://www.apache.org/licenses/LICENSE-2.0
 *
 * Unless required by applicable law or agreed to in writing, software
 * distributed under the License is distributed on an "AS IS" BASIS,
 * WITHOUT WARRANTIES OR CONDITIONS OF ANY KIND, either express or implied.
 * See the License for the specific language governing permissions and
 * limitations under the License.
 */

package org.springframework.boot.context.embedded.tomcat;

import java.io.File;
import java.io.IOException;
import java.net.InetSocketAddress;
import java.net.ServerSocket;
import java.nio.charset.Charset;
import java.util.Arrays;
import java.util.HashMap;
import java.util.Map;
import java.util.concurrent.TimeUnit;

import org.apache.catalina.Container;
import org.apache.catalina.Context;
import org.apache.catalina.LifecycleEvent;
import org.apache.catalina.LifecycleListener;
import org.apache.catalina.LifecycleState;
import org.apache.catalina.Service;
import org.apache.catalina.Valve;
import org.apache.catalina.Wrapper;
import org.apache.catalina.connector.Connector;
import org.apache.catalina.startup.Tomcat;
import org.apache.catalina.valves.RemoteIpValve;
import org.apache.coyote.http11.AbstractHttp11JsseProtocol;
import org.junit.Test;
import org.mockito.InOrder;

import org.springframework.boot.context.embedded.AbstractEmbeddedServletContainerFactoryTests;
import org.springframework.boot.context.embedded.EmbeddedServletContainerException;
import org.springframework.boot.context.embedded.Ssl;
import org.springframework.test.util.ReflectionTestUtils;
import org.springframework.util.SocketUtils;

import static org.hamcrest.Matchers.equalTo;
import static org.hamcrest.Matchers.is;
import static org.hamcrest.Matchers.not;
import static org.junit.Assert.assertEquals;
import static org.junit.Assert.assertFalse;
import static org.junit.Assert.assertThat;
import static org.junit.Assert.fail;
import static org.mockito.BDDMockito.given;
import static org.mockito.Matchers.any;
import static org.mockito.Matchers.anyObject;
import static org.mockito.Mockito.inOrder;
import static org.mockito.Mockito.mock;
import static org.mockito.Mockito.verify;

/**
 * Tests for {@link TomcatEmbeddedServletContainerFactory} and
 * {@link TomcatEmbeddedServletContainer}.
 *
 * @author Phillip Webb
 * @author Dave Syer
 * @author Stephane Nicoll
 */
public class TomcatEmbeddedServletContainerFactoryTests
		extends AbstractEmbeddedServletContainerFactoryTests {

	@Override
	protected TomcatEmbeddedServletContainerFactory getFactory() {
		return new TomcatEmbeddedServletContainerFactory(0);
	}

	// JMX MBean names clash if you get more than one Engine with the same name...
	@Test
	public void tomcatEngineNames() throws Exception {
		TomcatEmbeddedServletContainerFactory factory = getFactory();
		this.container = factory.getEmbeddedServletContainer();
		factory.setPort(SocketUtils.findAvailableTcpPort(40000));
		TomcatEmbeddedServletContainer container2 = (TomcatEmbeddedServletContainer) factory
				.getEmbeddedServletContainer();

		// Make sure that the names are different
		String firstContainerName = ((TomcatEmbeddedServletContainer) this.container)
				.getTomcat().getEngine().getName();
		String secondContainerName = container2.getTomcat().getEngine().getName();
		assertFalse("Tomcat engines must have different names",
				firstContainerName.equals(secondContainerName));
		container2.stop();
	}

	@Test
	public void tomcatListeners() throws Exception {
		TomcatEmbeddedServletContainerFactory factory = getFactory();
		LifecycleListener[] listeners = new LifecycleListener[4];
		for (int i = 0; i < listeners.length; i++) {
			listeners[i] = mock(LifecycleListener.class);
		}
		factory.setContextLifecycleListeners(Arrays.asList(listeners[0], listeners[1]));
		factory.addContextLifecycleListeners(listeners[2], listeners[3]);
		this.container = factory.getEmbeddedServletContainer();
		InOrder ordered = inOrder((Object[]) listeners);
		for (LifecycleListener listener : listeners) {
			ordered.verify(listener).lifecycleEvent((LifecycleEvent) anyObject());
		}
	}

	@Test
	public void tomcatCustomizers() throws Exception {
		TomcatEmbeddedServletContainerFactory factory = getFactory();
		TomcatContextCustomizer[] listeners = new TomcatContextCustomizer[4];
		for (int i = 0; i < listeners.length; i++) {
			listeners[i] = mock(TomcatContextCustomizer.class);
		}
		factory.setTomcatContextCustomizers(Arrays.asList(listeners[0], listeners[1]));
		factory.addContextCustomizers(listeners[2], listeners[3]);
		this.container = factory.getEmbeddedServletContainer();
		InOrder ordered = inOrder((Object[]) listeners);
		for (TomcatContextCustomizer listener : listeners) {
			ordered.verify(listener).customize((Context) anyObject());
		}
	}

	@Test
	public void tomcatConnectorCustomizers() throws Exception {
		TomcatEmbeddedServletContainerFactory factory = getFactory();
		TomcatConnectorCustomizer[] listeners = new TomcatConnectorCustomizer[4];
		for (int i = 0; i < listeners.length; i++) {
			listeners[i] = mock(TomcatConnectorCustomizer.class);
		}
		factory.setTomcatConnectorCustomizers(Arrays.asList(listeners[0], listeners[1]));
		factory.addConnectorCustomizers(listeners[2], listeners[3]);
		this.container = factory.getEmbeddedServletContainer();
		InOrder ordered = inOrder((Object[]) listeners);
		for (TomcatConnectorCustomizer listener : listeners) {
			ordered.verify(listener).customize((Connector) anyObject());
		}
	}

	@Test
	public void tomcatAdditionalConnectors() throws Exception {
		TomcatEmbeddedServletContainerFactory factory = getFactory();
		Connector[] listeners = new Connector[4];
		for (int i = 0; i < listeners.length; i++) {
			Connector connector = mock(Connector.class);
			given(connector.getState()).willReturn(LifecycleState.STOPPED);
			listeners[i] = connector;
		}
		factory.addAdditionalTomcatConnectors(listeners);
		this.container = factory.getEmbeddedServletContainer();
		Map<Service, Connector[]> connectors = ((TomcatEmbeddedServletContainer) this.container)
				.getServiceConnectors();
		assertThat(connectors.values().iterator().next().length,
				equalTo(listeners.length + 1));
	}

	@Test
	public void addNullAdditionalConnectorThrows() {
		TomcatEmbeddedServletContainerFactory factory = getFactory();
		this.thrown.expect(IllegalArgumentException.class);
		this.thrown.expectMessage("Connectors must not be null");
		factory.addAdditionalTomcatConnectors((Connector[]) null);
	}

	@Test
	public void sessionTimeout() throws Exception {
		TomcatEmbeddedServletContainerFactory factory = getFactory();
		factory.setSessionTimeout(10);
		assertTimeout(factory, 1);
	}

	@Test
	public void sessionTimeoutInMins() throws Exception {
		TomcatEmbeddedServletContainerFactory factory = getFactory();
		factory.setSessionTimeout(1, TimeUnit.MINUTES);
		assertTimeout(factory, 1);
	}

	@Test
	public void noSessionTimeout() throws Exception {
		TomcatEmbeddedServletContainerFactory factory = getFactory();
		factory.setSessionTimeout(0);
		assertTimeout(factory, -1);
	}

	@Test
	public void valve() throws Exception {
		TomcatEmbeddedServletContainerFactory factory = getFactory();
		Valve valve = mock(Valve.class);
		factory.addContextValves(valve);
		this.container = factory.getEmbeddedServletContainer();
		verify(valve).setNext(any(Valve.class));
	}

	@Test
	public void setNullTomcatContextCustomizersThrows() {
		TomcatEmbeddedServletContainerFactory factory = getFactory();
		this.thrown.expect(IllegalArgumentException.class);
		this.thrown.expectMessage("TomcatContextCustomizers must not be null");
		factory.setTomcatContextCustomizers(null);
	}

	@Test
	public void addNullContextCustomizersThrows() {
		TomcatEmbeddedServletContainerFactory factory = getFactory();
		this.thrown.expect(IllegalArgumentException.class);
		this.thrown.expectMessage("TomcatContextCustomizers must not be null");
		factory.addContextCustomizers((TomcatContextCustomizer[]) null);
	}

	@Test
	public void setNullTomcatConnectorCustomizersThrows() {
		TomcatEmbeddedServletContainerFactory factory = getFactory();
		this.thrown.expect(IllegalArgumentException.class);
		this.thrown.expectMessage("TomcatConnectorCustomizers must not be null");
		factory.setTomcatConnectorCustomizers(null);
	}

	@Test
	public void addNullConnectorCustomizersThrows() {
		TomcatEmbeddedServletContainerFactory factory = getFactory();
		this.thrown.expect(IllegalArgumentException.class);
		this.thrown.expectMessage("TomcatConnectorCustomizers must not be null");
		factory.addConnectorCustomizers((TomcatConnectorCustomizer[]) null);
	}

	@Test
	public void uriEncoding() throws Exception {
		TomcatEmbeddedServletContainerFactory factory = getFactory();
		factory.setUriEncoding(Charset.forName("US-ASCII"));
		Tomcat tomcat = getTomcat(factory);
		assertEquals("US-ASCII", tomcat.getConnector().getURIEncoding());
	}

	@Test
	public void defaultUriEncoding() throws Exception {
		TomcatEmbeddedServletContainerFactory factory = getFactory();
		Tomcat tomcat = getTomcat(factory);
		assertEquals("UTF-8", tomcat.getConnector().getURIEncoding());
	}

	@Test
	public void sslCiphersConfiguration() throws Exception {
		Ssl ssl = new Ssl();
		ssl.setKeyStore("test.jks");
		ssl.setKeyStorePassword("secret");
		ssl.setCiphers(new String[] { "ALPHA", "BRAVO", "CHARLIE" });

		TomcatEmbeddedServletContainerFactory factory = getFactory();
		factory.setSsl(ssl);

		Tomcat tomcat = getTomcat(factory);
		Connector connector = tomcat.getConnector();

		AbstractHttp11JsseProtocol<?> jsseProtocol = (AbstractHttp11JsseProtocol<?>) connector
				.getProtocolHandler();
		assertThat(jsseProtocol.getCiphers(), equalTo("ALPHA,BRAVO,CHARLIE"));
	}

	@Test
	public void primaryConnectorPortClashThrowsIllegalStateException()
			throws InterruptedException, IOException {
		final int port = SocketUtils.findAvailableTcpPort(40000);

		doWithBlockedPort(port, new Runnable() {

			@Override
			public void run() {
				TomcatEmbeddedServletContainerFactory factory = getFactory();
				factory.setPort(port);

				try {
					TomcatEmbeddedServletContainerFactoryTests.this.container = factory
							.getEmbeddedServletContainer();
					TomcatEmbeddedServletContainerFactoryTests.this.container.start();
					fail();
				}
				catch (EmbeddedServletContainerException ex) {
					// Ignore
				}
			}

		});

	}

	@Test
	public void additionalConnectorPortClashThrowsIllegalStateException()
			throws InterruptedException, IOException {
		final int port = SocketUtils.findAvailableTcpPort(40000);

		doWithBlockedPort(port, new Runnable() {

			@Override
			public void run() {
				TomcatEmbeddedServletContainerFactory factory = getFactory();
				Connector connector = new Connector(
						"org.apache.coyote.http11.Http11NioProtocol");
				connector.setPort(port);
				factory.addAdditionalTomcatConnectors(connector);

				try {
					TomcatEmbeddedServletContainerFactoryTests.this.container = factory
							.getEmbeddedServletContainer();
					TomcatEmbeddedServletContainerFactoryTests.this.container.start();
					fail();
				}
				catch (EmbeddedServletContainerException ex) {
					// Ignore
				}
			}

		});

	}

<<<<<<< HEAD
	@Test
	public void jspServletInitParameters() {
		Map<String, String> initParameters = new HashMap<String, String>();
		initParameters.put("a", "alpha");
		TomcatEmbeddedServletContainerFactory factory = getFactory();
		factory.getJspServlet().setInitParameters(initParameters);
		this.container = factory.getEmbeddedServletContainer();
		Wrapper jspServlet = getJspServlet();
		assertThat(jspServlet.findInitParameter("a"), is(equalTo("alpha")));
	}

	@Test
	public void useForwardHeaders() throws Exception {
		TomcatEmbeddedServletContainerFactory factory = getFactory();
		factory.addContextValves(new RemoteIpValve());
		assertForwardHeaderIsUsed(factory);
	}

	@Test
	public void disableDoesNotSaveSessionFiles() throws Exception {
		File baseDir = this.temporaryFolder.newFolder();
		TomcatEmbeddedServletContainerFactory factory = getFactory();
		// If baseDir is not set SESSIONS.ser is written to a different temp folder
		// each time. By setting it we can really ensure that data isn't saved
		factory.setBaseDirectory(baseDir);
		this.container = factory
				.getEmbeddedServletContainer(sessionServletRegistration());
		this.container.start();
		String s1 = getResponse(getLocalUrl("/session"));
		String s2 = getResponse(getLocalUrl("/session"));
		this.container.stop();
		this.container = factory
				.getEmbeddedServletContainer(sessionServletRegistration());
		this.container.start();
		String s3 = getResponse(getLocalUrl("/session"));
		System.out.println(s1);
		System.out.println(s2);
		System.out.println(s3);
		String message = "Session error s1=" + s1 + " s2=" + s2 + " s3=" + s3;
		assertThat(message, s2.split(":")[0], equalTo(s1.split(":")[1]));
		assertThat(message, s3.split(":")[0], not(equalTo(s2.split(":")[1])));
	}

	@Override
	protected Wrapper getJspServlet() {
		Container context = ((TomcatEmbeddedServletContainer) this.container).getTomcat()
				.getHost().findChildren()[0];
		return (Wrapper) context.findChild("jsp");
=======
	@SuppressWarnings("unchecked")
	@Override
	protected Map<String, String> getActualMimeMappings() {
		Context context = (Context) ((TomcatEmbeddedServletContainer) this.container)
				.getTomcat().getHost().findChildren()[0];
		return (Map<String, String>) ReflectionTestUtils.getField(context,
				"mimeMappings");
>>>>>>> ee933074
	}

	private void assertTimeout(TomcatEmbeddedServletContainerFactory factory,
			int expected) {
		Tomcat tomcat = getTomcat(factory);
		Context context = (Context) tomcat.getHost().findChildren()[0];
		assertThat(context.getSessionTimeout(), equalTo(expected));
	}

	private Tomcat getTomcat(TomcatEmbeddedServletContainerFactory factory) {
		this.container = factory.getEmbeddedServletContainer();
		return ((TomcatEmbeddedServletContainer) this.container).getTomcat();
	}

	private void doWithBlockedPort(final int port, Runnable action) throws IOException {
		ServerSocket serverSocket = new ServerSocket();
		serverSocket.bind(new InetSocketAddress(port));
		try {
			action.run();
		}
		finally {
			serverSocket.close();
		}
	}

}<|MERGE_RESOLUTION|>--- conflicted
+++ resolved
@@ -320,7 +320,6 @@
 
 	}
 
-<<<<<<< HEAD
 	@Test
 	public void jspServletInitParameters() {
 		Map<String, String> initParameters = new HashMap<String, String>();
@@ -369,7 +368,8 @@
 		Container context = ((TomcatEmbeddedServletContainer) this.container).getTomcat()
 				.getHost().findChildren()[0];
 		return (Wrapper) context.findChild("jsp");
-=======
+	}
+
 	@SuppressWarnings("unchecked")
 	@Override
 	protected Map<String, String> getActualMimeMappings() {
@@ -377,7 +377,6 @@
 				.getTomcat().getHost().findChildren()[0];
 		return (Map<String, String>) ReflectionTestUtils.getField(context,
 				"mimeMappings");
->>>>>>> ee933074
 	}
 
 	private void assertTimeout(TomcatEmbeddedServletContainerFactory factory,
