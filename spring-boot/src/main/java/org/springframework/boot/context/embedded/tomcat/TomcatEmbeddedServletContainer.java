--- conflicted
+++ resolved
@@ -201,28 +201,9 @@
 			}
 			finally {
 				Context context = findContext();
-				ContextBindings.unbindClassLoader(context, getNamingToken(context),
+				ContextBindings.unbindClassLoader(context, context.getNamingToken(),
 						getClass().getClassLoader());
 			}
-<<<<<<< HEAD
-			checkThatConnectorsHaveStarted();
-			TomcatEmbeddedServletContainer.logger
-					.info("Tomcat started on port(s): " + getPortsDescription(true));
-		}
-		catch (ConnectorStartFailedException ex) {
-			stopSilently();
-			throw ex;
-		}
-		catch (Exception ex) {
-			throw new EmbeddedServletContainerException(
-					"Unable to start embedded Tomcat servlet container", ex);
-		}
-		finally {
-			Context context = findContext();
-			ContextBindings.unbindClassLoader(context, context.getNamingToken(),
-					getClass().getClassLoader());
-=======
->>>>>>> 6f195380
 		}
 	}
 
